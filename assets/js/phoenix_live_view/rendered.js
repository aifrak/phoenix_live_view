--- conflicted
+++ resolved
@@ -447,18 +447,11 @@
     }
   }
 
-<<<<<<< HEAD
-  recursiveCIDToString(components, cid, onlyCids){
-    let component = components[cid] || logError(`no component for CID ${cid}`, components)
-    let attrs = {[PHX_COMPONENT]: cid, [PHX_VIEW_REF]: this.viewId}
-    let skip = onlyCids && !onlyCids.has(cid)
-=======
   recursiveCIDToString(components, cid, onlyCids) {
     const component =
       components[cid] || logError(`no component for CID ${cid}`, components);
-    const attrs = { [PHX_COMPONENT]: cid };
+    const attrs = { [PHX_COMPONENT]: cid, [PHX_VIEW_REF]: this.viewId };
     const skip = onlyCids && !onlyCids.has(cid);
->>>>>>> 03a61140
     // Two optimization paths apply here:
     //
     //   1. The onlyCids optimization works by the server diff telling us only specific
